--- conflicted
+++ resolved
@@ -4,13 +4,9 @@
 import shutil
 import requests
 import rdflib
-<<<<<<< HEAD
-from makedocco import MakeDocco
+from pylode.makedocco import MakeDocco
 from profiles import OWL_PROFILE, SKOS_PROFILE
 
-=======
-from pylode.makedocco import MakeDocco
->>>>>>> 5a46d0d4
 
 # used to know what RDF file types rdflib can handle
 RDF_FILE_EXTENSIONS = [".rdf", ".owl", ".ttl", ".n3", ".nt", ".json"]
@@ -48,12 +44,8 @@
     pass
 
 
-<<<<<<< HEAD
-def main(args):
-=======
 def main(args=None):
     # read the input ontology file into a graph
->>>>>>> 5a46d0d4
     parser = argparse.ArgumentParser()
     overarching_group = parser.add_mutually_exclusive_group()
     inputs_group = overarching_group.add_mutually_exclusive_group()
